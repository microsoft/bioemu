--- conflicted
+++ resolved
@@ -22,12 +22,8 @@
     named `envname`
     """
     conda_root = get_conda_prefix()
-<<<<<<< HEAD
-    conda_envs = os.listdir(os.path.join(conda_root, "envs"))
-=======
     env_dir = os.path.join(conda_root, "envs")
     conda_envs = os.listdir(os.path.join(conda_root, "envs")) if os.path.exists(env_dir) else []
->>>>>>> 7ad9a3a0
 
     if envname not in conda_envs:
         logger.info("Setting up hpacker dependencies...")
