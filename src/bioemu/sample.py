# Copyright (c) Microsoft Corporation.
# Licensed under the MIT License.
"""Script for sampling from a trained model."""

import logging
import os
from collections.abc import Callable
from pathlib import Path

import hydra
import numpy as np
import stackprinter
from huggingface_hub import hf_hub_download

stackprinter.set_excepthook(style="darkbg2")

import torch
import yaml
from torch_geometric.data.batch import Batch

from .chemgraph import ChemGraph
from .convert_chemgraph import save_pdb_and_xtc
from .get_embeds import get_colabfold_embeds
from .models import DiGConditionalScoreModel
from .sde_lib import SDE
from .seq_io import parse_sequence, write_fasta
from .utils import count_samples_in_output_dir, format_npz_samples_filename

logger = logging.getLogger(__name__)

DEFAULT_DENOISER_CONFIG_PATH = Path(__file__).parent / "config/denoiser/dpm.yaml"


def maybe_download_checkpoint(
    *,
    model_name: str | None,
    ckpt_path: str | Path | None = None,
    model_config_path: str | Path | None = None,
) -> tuple[str, str]:
    """If ckpt_path and model config_path are specified, return them, else download named model from huggingface.
    Returns:
        tuple[str, str]: path to checkpoint, path to model config
    """
    if ckpt_path is not None:
        assert model_config_path is not None, "Must provide model_config_path if ckpt_path is set."
        return str(ckpt_path), str(model_config_path)
    assert model_name is not None
    assert (
        model_config_path is None
    ), f"Named model {model_name} comes with its own config. Do not provide model_config_path."
    ckpt_path = hf_hub_download(
        repo_id="microsoft/bioemu", filename=f"checkpoints/{model_name}/checkpoint.ckpt"
    )
    model_config_path = hf_hub_download(
        repo_id="microsoft/bioemu", filename=f"checkpoints/{model_name}/config.yaml"
    )
    return str(ckpt_path), str(model_config_path)


@torch.no_grad()
def main(
    sequence: str,
    num_samples: int,
    output_dir: str | Path,
    batch_size_100: int = 10,
    model_name: str | None = "bioemu-v1.0",
    ckpt_path: str | Path | None = None,
    model_config_path: str | Path | None = None,
    denoiser_config_path: str | Path = DEFAULT_DENOISER_CONFIG_PATH,
    cache_embeds_dir: str | Path | None = None,
<<<<<<< HEAD
    msa_file: str | Path | None = None,
=======
    msa_host_url: str | None = None,
>>>>>>> a1defa3f
) -> None:
    """
    Generate samples for a specified sequence, using a trained model.

    Args:
        sequence: Amino acid sequence for which to generate samples or a path to a .fasta file.
        num_samples: Number of samples to generate. If `output_dir` already contains samples, this function will only generate additional samples necessary to reach the specified `num_samples`.
        output_dir: Directory to save the samples. Each batch of samples will initially be dumped as .npz files. Once all batches are sampled, they will be converted to .xtc and .pdb.
        batch_size_100: Batch size you'd use for a sequence of length 100. The batch size will be calculated from this, assuming
           that the memory requirement to compute each sample scales quadratically with the sequence length.
        model_name: Name of pretrained model to use. The model will be retrieved from huggingface. If not set,
           this defaults to `bioemu-v1.0`. If this is set, you do not need to provide `ckpt_path` or `model_config_path`.
        ckpt_path: Path to the model checkpoint. If this is set, `model_name` will be ignored.
        model_config_path: Path to the model config, defining score model architecture and the corruption process the model was trained with.
           Only required if `ckpt_path` is set.
        denoiser_config_path: Path to the denoiser config, defining the denoising process.
        cache_embeds_dir: Directory to store MSA embeddings. If not set, this defaults to `COLABFOLD_DIR/embeds_cache`.
        msa_host_url: MSA server URL. If not set, this defaults to collabfold's remote server.
    """
    output_dir = Path(output_dir).expanduser().resolve()
    output_dir.mkdir(parents=True, exist_ok=True)  # Fail fast if output_dir is non-writeable

    ckpt_path, model_config_path = maybe_download_checkpoint(
        model_name=model_name, ckpt_path=ckpt_path, model_config_path=model_config_path
    )

    assert os.path.isfile(ckpt_path), f"Checkpoint {ckpt_path} not found"
    assert os.path.isfile(model_config_path), f"Model config {model_config_path} not found"
    assert os.path.isfile(denoiser_config_path), f"Denoiser config {denoiser_config_path} not found"

    with open(model_config_path) as f:
        model_config = yaml.safe_load(f)

    # Parse FASTA file if sequence is a file path
    sequence = parse_sequence(sequence)

    fasta_path = output_dir / "sequence.fasta"
    if fasta_path.is_file():
        if parse_sequence(fasta_path) != sequence:
            raise ValueError(
                f"{fasta_path} already exists, but contains a sequence different from {sequence}!"
            )
    else:
        # Save FASTA file in output_dir
        write_fasta([sequence], fasta_path)

    model_state = torch.load(ckpt_path, map_location="cpu", weights_only=True)
    score_model: DiGConditionalScoreModel = hydra.utils.instantiate(model_config["score_model"])
    score_model.load_state_dict(model_state)
    sdes: dict[str, SDE] = hydra.utils.instantiate(model_config["sdes"])

    with open(denoiser_config_path) as f:
        denoiser_config = yaml.safe_load(f)
    denoiser = hydra.utils.instantiate(denoiser_config)

    logger.info(
        f"Sampling {num_samples} structures for sequence of length {len(sequence)} residues..."
    )
    batch_size = int(batch_size_100 * (100 / len(sequence)) ** 2)
    if batch_size == 0:
        logger.warning(f"Sequence {sequence} may be too long. Attempting with batch_size = 1.")
        batch_size = 1
    logger.info(f"Using batch size {min(batch_size, num_samples)}")

    existing_num_samples = count_samples_in_output_dir(output_dir)
    logger.info(f"Found {existing_num_samples} previous samples in {output_dir}.")
    for seed in range(existing_num_samples, num_samples, batch_size):
        n = min(batch_size, num_samples - seed)
        npz_path = output_dir / format_npz_samples_filename(seed, n)
        if npz_path.exists():
            raise ValueError(
                f"Not sure why {npz_path} already exists when so far only {existing_num_samples} samples have been generated."
            )
        logger.info(f"Sampling {seed=}")
        batch = generate_batch(
            score_model=score_model,
            sequence=sequence,
            sdes=sdes,
            batch_size=min(batch_size, n),
            seed=seed,
            denoiser=denoiser,
            cache_embeds_dir=cache_embeds_dir,
<<<<<<< HEAD
            msa_file=msa_file,
=======
            msa_host_url=msa_host_url,
>>>>>>> a1defa3f
        )
        batch = {k: v.cpu().numpy() for k, v in batch.items()}
        np.savez(npz_path, **batch, sequence=sequence)

    logger.info("Converting samples to .pdb and .xtc...")
    samples_files = sorted(list(output_dir.glob("batch_*.npz")))
    sequences = [np.load(f)["sequence"].item() for f in samples_files]
    if set(sequences) != {sequence}:
        raise ValueError(f"Expected all sequences to be {sequence}, but got {set(sequences)}")
    positions = torch.tensor(np.concatenate([np.load(f)["pos"] for f in samples_files]))
    node_orientations = torch.tensor(
        np.concatenate([np.load(f)["node_orientations"] for f in samples_files])
    )
    save_pdb_and_xtc(
        pos_nm=positions,
        node_orientations=node_orientations,
        topology_path=output_dir / "topology.pdb",
        xtc_path=output_dir / "samples.xtc",
        sequence=sequence,
    )
    logger.info(f"Completed. Your samples are in {output_dir}.")


def generate_batch(
    score_model: torch.nn.Module,
    sequence: str,
    sdes: dict[str, SDE],
    batch_size: int,
    seed: int,
    denoiser: Callable,
    cache_embeds_dir: str | Path | None,
<<<<<<< HEAD
    msa_file: str | Path | None = None,
=======
    msa_host_url: str | None = None,
>>>>>>> a1defa3f
) -> dict[str, torch.Tensor]:
    """Generate one batch of samples, using GPU if available.

    Args:
        score_model: Score model.
        sequence: Amino acid sequence.
        sdes: SDEs defining corruption process. Keys should be 'node_orientations' and 'pos'.
        embeddings_file: Path to embeddings file.
        batch_size: Batch size.
        seed: Random seed.
<<<<<<< HEAD
        msa_file: Optional path to an MSA A3M file.
=======
        msa_host_url: MSA server URL for colabfold.
>>>>>>> a1defa3f
    """

    torch.manual_seed(seed)
    n = len(sequence)

    # Pass msa_file to get_colabfold_embeds
    single_embeds_file, pair_embeds_file = get_colabfold_embeds(
<<<<<<< HEAD
        seq=sequence, cache_embeds_dir=cache_embeds_dir, msa_file=msa_file
=======
        seq=sequence, cache_embeds_dir=cache_embeds_dir, msa_host_url=msa_host_url
>>>>>>> a1defa3f
    )
    single_embeds = np.load(single_embeds_file)
    pair_embeds = np.load(pair_embeds_file)
    assert pair_embeds.shape[0] == pair_embeds.shape[1] == n
    assert single_embeds.shape[0] == n
    assert len(single_embeds.shape) == 2
    _, _, n_pair_feats = pair_embeds.shape  # [seq_len, seq_len, n_pair_feats]

    single_embeds, pair_embeds = torch.from_numpy(single_embeds), torch.from_numpy(pair_embeds)
    pair_embeds = pair_embeds.view(n**2, n_pair_feats)

    edge_index = torch.cat(
        [
            torch.arange(n).repeat_interleave(n).view(1, n**2),
            torch.arange(n).repeat(n).view(1, n**2),
        ],
        dim=0,
    )
    pos = torch.full((n, 3), float("nan"))
    node_orientations = torch.full((n, 3, 3), float("nan"))

    chemgraph = ChemGraph(
        edge_index=edge_index,
        pos=pos,
        node_orientations=node_orientations,
        single_embeds=single_embeds,
        pair_embeds=pair_embeds,
    )
    context_batch = Batch.from_data_list([chemgraph for _ in range(batch_size)])

    device = torch.device("cuda:0" if torch.cuda.is_available() else "cpu")
    sampled_chemgraph_batch = denoiser(
        sdes=sdes,
        device=device,
        batch=context_batch,
        score_model=score_model,
    )
    assert isinstance(sampled_chemgraph_batch, Batch)
    sampled_chemgraphs = sampled_chemgraph_batch.to_data_list()
    pos = torch.stack([x.pos for x in sampled_chemgraphs]).to("cpu")
    node_orientations = torch.stack([x.node_orientations for x in sampled_chemgraphs]).to("cpu")

    return {"pos": pos, "node_orientations": node_orientations}


if __name__ == "__main__":
    import logging

    import fire

    logging.basicConfig(level=logging.DEBUG)

    fire.Fire(main)<|MERGE_RESOLUTION|>--- conflicted
+++ resolved
@@ -68,11 +68,8 @@
     model_config_path: str | Path | None = None,
     denoiser_config_path: str | Path = DEFAULT_DENOISER_CONFIG_PATH,
     cache_embeds_dir: str | Path | None = None,
-<<<<<<< HEAD
     msa_file: str | Path | None = None,
-=======
     msa_host_url: str | None = None,
->>>>>>> a1defa3f
 ) -> None:
     """
     Generate samples for a specified sequence, using a trained model.
@@ -90,6 +87,7 @@
            Only required if `ckpt_path` is set.
         denoiser_config_path: Path to the denoiser config, defining the denoising process.
         cache_embeds_dir: Directory to store MSA embeddings. If not set, this defaults to `COLABFOLD_DIR/embeds_cache`.
+        msa_file: Path to an MSA A3M file. If not set, this defaults to using colabfold to generate an MSA.
         msa_host_url: MSA server URL. If not set, this defaults to collabfold's remote server.
     """
     output_dir = Path(output_dir).expanduser().resolve()
@@ -155,11 +153,8 @@
             seed=seed,
             denoiser=denoiser,
             cache_embeds_dir=cache_embeds_dir,
-<<<<<<< HEAD
             msa_file=msa_file,
-=======
             msa_host_url=msa_host_url,
->>>>>>> a1defa3f
         )
         batch = {k: v.cpu().numpy() for k, v in batch.items()}
         np.savez(npz_path, **batch, sequence=sequence)
@@ -191,11 +186,8 @@
     seed: int,
     denoiser: Callable,
     cache_embeds_dir: str | Path | None,
-<<<<<<< HEAD
     msa_file: str | Path | None = None,
-=======
     msa_host_url: str | None = None,
->>>>>>> a1defa3f
 ) -> dict[str, torch.Tensor]:
     """Generate one batch of samples, using GPU if available.
 
@@ -206,11 +198,8 @@
         embeddings_file: Path to embeddings file.
         batch_size: Batch size.
         seed: Random seed.
-<<<<<<< HEAD
         msa_file: Optional path to an MSA A3M file.
-=======
         msa_host_url: MSA server URL for colabfold.
->>>>>>> a1defa3f
     """
 
     torch.manual_seed(seed)
@@ -218,11 +207,10 @@
 
     # Pass msa_file to get_colabfold_embeds
     single_embeds_file, pair_embeds_file = get_colabfold_embeds(
-<<<<<<< HEAD
-        seq=sequence, cache_embeds_dir=cache_embeds_dir, msa_file=msa_file
-=======
-        seq=sequence, cache_embeds_dir=cache_embeds_dir, msa_host_url=msa_host_url
->>>>>>> a1defa3f
+        seq=sequence,
+        cache_embeds_dir=cache_embeds_dir,
+        msa_file=msa_file,
+        msa_host_url=msa_host_url,
     )
     single_embeds = np.load(single_embeds_file)
     pair_embeds = np.load(pair_embeds_file)
