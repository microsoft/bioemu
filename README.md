--- conflicted
+++ resolved
@@ -24,11 +24,7 @@
 - [Get in touch](#get-in-touch)
 
 ## Installation
-<<<<<<< HEAD
-bioemu is provided as a pip-installable package:
-=======
 bioemu is provided as a Linux-only pip-installable package:
->>>>>>> 3e898861
 
 ```bash
 pip install bioemu
@@ -82,20 +78,9 @@
 ## Side-chain reconstruction and MD-relaxation
 BioEmu outputs structures in backbone frame representation. To reconstruct the side-chains, several tools are available. As an example, we interface with HPacker (https://github.com/gvisani/hpacker) to conduct side-chain reconstruction, and also provide basic tooling for running a short molecular dynamics (MD) equilibration.
 
-<<<<<<< HEAD
 > [!WARNING]
 > This code is experimental and is provided for research purposes only. Further testing/development are needed before considering its application in real-world scenarios or production environments.
 
-=======
-### Install side-chain reconstruction tools
-From the environment where `bioemu` is currently installed, please run:
-
-```bash
-./setup_sidechain_relax.sh
-```
-
-This will install some additional dependencies in the current environment, and HPacker in a separate conda environment named `hpacker`.
->>>>>>> 3e898861
 
 You can compute side-chain reconstructions via the `bioemu.sidechains_relax` module:
 ```bash
